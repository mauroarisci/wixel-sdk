--- conflicted
+++ resolved
@@ -1,20 +1,3 @@
-<<<<<<< HEAD
-# xBridge1
-
-Pololu Wixel SDK, with xBridge2 code.
-This repository contains Adrien de Croy's polou wixel SDK, his original dexterity code, and a modified version of that code called xBridge2.
-To build dexbridge, please download this entire repository.
-
-All thanks to Adrien de Croy for all his work on developing dexterity, which has made this code possible.
-
-# Road Map
-
-1. Stabilise sleep timing (target v2.48).  Currently the LPRCOSC is used during sleep timing to get the most battery life.  However, this is not that stable, as the oscillator drifts with temperature changes.  There are two possible solutions, one reliant on the other.
-  1. Determine the maximum sleep time for stability after a calculation, and wake that often to recalibrate.  First attmpt was in v2.47, making the wixel wake every 10 seconds to perform the calibration.  This could severely impact battery life.
-  2. Determine how long the wixel was in PM1/3.  This should be done using the WORTIME counter, but so far I have not been able to reliably read this value in the ST ISR and store the values in variabls for this calculation.  It cannot be used for timing in active mode, as ST interrupts can be missed, but reading it in the ISR should give a reasonably accurate (to within 10ms) idea of the sleep time.  Will be in concert with the first option.
-2. Implement a packet queue, a la savek-cc's version.  (target 2.48 or 3.0x).  Requires a protocol change that will impact users of xDrip and older versions of xDrip+.  Hence my reluctance to implement in v2.xx.  v3 will only be supported in xDrip+, and this can be better managed.
-3. Channel Scanning (target v3.xx).  This will remove the reliance on sleep time being to within a 100ms accuracy.  However, attempts to write the correct code into the radio mac has so far proven unsuccessful.
-=======
 # xBridge SDK
 
 
@@ -36,13 +19,8 @@
 
 1. Implement a packet queue, a la savek-cc's version.  (target 2.48 or 3.0x).  Requires a protocol change that will impact users of xDrip and older versions of xDrip+.  Hence my reluctance to implement in v2.xx.  v3 will only be supported in xDrip+, and this can be better managed.
 2. Channel Scanning (target v3.xx).  This will remove the reliance on sleep time being to within a 100ms accuracy.  However, attempts to write the correct code into the radio mac has so far proven unsuccessful.
->>>>>>> 3498061e
 
 # Important documentation to be completed
 1. Test Plan - So that every developer can regression test their code prior to doing PRs.
 2. Stand alone code repository, not dependent on the wixel-sdk.
-<<<<<<< HEAD
-3. Release Process - So far this has been a minimal process relying solely on jstevensog to manage.  This needs to change so that others can contribute to getting changes through development, testing, beta testing and release without impacting the non-tehcnical user.
-=======
-3. Release Process - So far this has been a minimal process relying solely on jstevensog to manage.  This needs to change so that others can contribute to getting changes through development, testing, beta testing and release without impacting the non-tehcnical user.
->>>>>>> 3498061e
+3. Release Process - So far this has been a minimal process relying solely on jstevensog to manage.  This needs to change so that others can contribute to getting changes through development, testing, beta testing and release without impacting the non-tehcnical user.